--- conflicted
+++ resolved
@@ -1072,7 +1072,13 @@
 
 \chapter{Mathematical Functions}\label{math-functions.appendix}
 
-<<<<<<< HEAD
+\section{acos}\label{acos-appendix.section}
+$\arccos(x)$ is the principal arc (inverse) cosine (in radians) function.
+%
+\[
+\frac{\partial \, \arccos(x)}{\partial x} = -\frac{1}{\sqrt{1-x^2}}
+\]
+
 \section{erf}\label{erf-appendix.section}
 $\erf(x)$ is the error function (also known as the Gauss error function).
 %
@@ -1082,13 +1088,6 @@
 %
 \[
 \frac{\partial \, \erf(x)}{\partial x} = \frac{2}{\sqrt{\pi}} e^{-x^2}
-=======
-\section{acos}\label{acos-appendix.section}
-$\arccos(x)$ is the principal arc (inverse) cosine (in radians) function.
-%
-\[
-\frac{\partial \, \arccos(x)}{\partial x} = -\frac{1}{\sqrt{1-x^2}}
->>>>>>> 8e2f6c65
 \]
 
 \section{Phi}\label{Phi-appendix.section}
