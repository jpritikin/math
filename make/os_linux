--- conflicted
+++ resolved
@@ -10,33 +10,20 @@
 ifeq (g++,$(CC_TYPE))
   LDFLAGS += -lpthread
   CFLAGS_GTEST += -DGTEST_HAS_PTHREAD=0
-<<<<<<< HEAD
-  CFLAGS += -Wno-unused-local-typedefs
-  CFLAGS += -Wno-unused-function
-  CFLAGS += -Wno-uninitialized
-  CFLAGS += -std=c++0x
-=======
->>>>>>> 2c4f91d1
   PCH = .gch
 endif
 ifeq (mingw32-g++,$(CC_TYPE))
   CFLAGS += -m32
   CFLAGS_GTEST += -DGTEST_HAS_PTHREAD=0
-<<<<<<< HEAD
-  CFLAGS += -std=c++0x
   LDLIBS_STANC += -static-libgcc
   LDLIBS_STANC += -static-libstdc++
-=======
->>>>>>> 2c4f91d1
   LDLIBS += -static-libgcc
   LDLIBS += -static-libstdc++
   PCH = .gch
   EXE = .exe
 endif
 ifeq (clang++,$(CC_TYPE))
-  CFLAGS += -std=c++0x
   CFLAGS += -stdlib=libc++
-  CFLAGS += -ftemplate-backtrace-limit=0
   CFLAGS_GTEST += -DGTEST_USE_OWN_TR1_TUPLE
   CFLAGS_GTEST += -DGTEST_HAS_PTHREAD=0
   CFLAGS += -Wno-unused-function
